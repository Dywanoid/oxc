--- conflicted
+++ resolved
@@ -147,12 +147,9 @@
     pub mod no_thenable;
     pub mod no_unnecessary_await;
     pub mod prefer_array_flat_map;
-<<<<<<< HEAD
+    pub mod prefer_logical_operator_over_ternary;
     pub mod switch_case_braces;
-=======
-    pub mod prefer_logical_operator_over_ternary;
     pub mod text_encoding_identifier_case;
->>>>>>> d9ba532c
     pub mod throw_new_error;
 }
 
@@ -265,12 +262,9 @@
     unicorn::no_thenable,
     unicorn::no_unnecessary_await,
     unicorn::prefer_array_flat_map,
-<<<<<<< HEAD
+    unicorn::prefer_logical_operator_over_ternary,
     unicorn::switch_case_braces,
-=======
-    unicorn::prefer_logical_operator_over_ternary,
     unicorn::text_encoding_identifier_case,
->>>>>>> d9ba532c
     unicorn::throw_new_error,
     react::jsx_key,
     react::jsx_no_comment_text_nodes,
